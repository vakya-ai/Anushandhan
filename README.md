<<<<<<< HEAD
Vvakya.ai - A Unified & Collaborative AI Research Generation Platform
Vvakya.ai is a comprehensive AI-first research platform designed for researchers, developers, educators, and institutions. It redefines the research and publication workflow—from converting code into structured academic papers, to facilitating collaboration, citation management, multilingual support, and intelligent content generation.

Core Features
1. Code to Research Paper (Core Feature)
Automatically convert GitHub repositories or codebases into structured research paper drafts. The engine intelligently extracts methodology, architecture, results, and can even generate visual assets using AI. Ideal for hackathons, engineering documentation, and academic submissions.

2. AI Assistant
A context-aware assistant guides users through:

Drafting content section by section
Refining writing style and tone
Generating citations and summaries
Translating and rephrasing content
Creating images, charts, and illustrations from text
3. Research Summarization
Users can input URLs, PDFs, or raw text to:

Extract abstracts and summaries
Identify key insights and contributions
Generate visual annotations
Interact with content via a conversational interface
4. Role-Based Collaborative Authoring
Create multi-user paper workspaces with real-time editing and versioning. Roles include:

Admin: Full control over paper and permissions
Main Author: Editing and structuring responsibilities
Reviewer: Commenting and suggesting edits
Guest: Read-only or prompt-limited contribution
5. Template and Prompt Library
Non-technical users can generate academic content through guided workflows including:

Blog post generation from technical input
Research paper outlines from simple prompts
Articles and literature reviews based on minimal input
6. Citation Insertion
Integrated search and auto-insertion of citations from:

ArXiv
CrossRef
Semantic Scholar
Google Scholar
DOIs and BibTeX imports
7. Multilingual Content Support
Generate and translate research outputs in 25+ languages using context-aware translation aligned to academic standards.

8. AI-Generated Visual Assets
Convert paper content or custom prompts into:

Architecture diagrams
Flowcharts
Visual abstracts
Figures and tables
9. Export Options
Support for one-click export to:

PDF (with configurable templates such as IEEE, ACM, etc.)
DOCX (Microsoft Word)
LaTeX (journal-ready)
Markdown and HTML (for web publishing)
10. Paper Organization and Management
Use a custom folder structure in the left navigation bar to:

Create and manage folders by topic or status
Drag and drop paper drafts
Filter and tag by author, date, type, or language
Target Users
Developers converting projects into publications
Students writing theses and project reports
Academics summarizing and reviewing papers
Institutions managing collaborative research
=======
# AcademAI

**Your AI-Powered Research Paper Generator**

AcademAI-v2 is an innovative platform that leverages artificial intelligence to assist developers and researchers in generating well-structured research papers. By analyzing codebases from GitHub repositories, it produces drafts formatted in styles like IEEE, streamlining the documentation process for technical projects.

---

## 🚀 Features

* **Dual Input Methods:**

  * **GitHub Repository Link:** Provide a link to your GitHub repository.

* **Automated Paper Generation:**

  * Parses codebases to extract meaningful insights.
  * Generates research papers with human-like language and structure.

* **Standardized Formatting:**

  * Outputs papers formatted according to IEEE standards.
  * Plans to support additional formats like Springer in future versions.

* **User-Friendly Interface:**

  * Intuitive frontend for easy navigation and interaction.
  * Backend processes ensure accurate and efficient paper generation.

---

## 🛠️ Tech Stack

* **Frontend:**

  * Built with modern web technologies for a responsive user experience.

* **Backend:**

  * Developed using Python with frameworks such as Flask or FastAPI.
  * Utilizes AI and NLP libraries to analyze code and generate content.

* **AI & Machine Learning:**

  * Employs models trained on technical documents to ensure coherent and relevant output.

---

## 📦 Installation

1. **Clone the Repository:**

   ```bash
   git clone https://github.com/varad-kulkarni172/AcademAI-v2.git
   cd AcademAI-v2
   ```

2. **Set Up the Backend:(First install virtual environment / CUDA and then activate it)**

   ```bash
   cd backend
   pip install -r requirements.txt
   ```
  
3. **Run the Backend Server:**

   ```bash
   python app.py
   ```

4. **Set Up the Frontend:**

   ```bash
   cd ../frontend/my-research-generator
   npm install
   ```

5. **Run the Frontend Application:**

   ```bash
   npm start
   ```

6. **Access the Application:**

   * Open your browser and navigate to `http://localhost:3000`.

---

## 📄 Usage

1. **Choose Input Method:**

   * Enter the URL of your GitHub repository.

2. **Generate Paper:**

   * Click on the "Generate" button.
   * Wait for the AI to process your input and generate the paper.

3. **Download Output:**

   * Once generated, download the paper in your preferred format.

---

## 🧪 Development Status

* **Current Version:** Alpha - Lot of improvments to be done
* **Upcoming Features:**

  * Support for additional formatting styles (e.g., Springer).
  * Enhanced AI models for more accurate content generation.
  * Improved user interface and experience.

---

## 🤝 Contributing

Contributions are welcome! To contribute:

1. Fork the repository.
2. Create a new branch: `git checkout -b feature-name`.
3. Make your changes and commit them: `git commit -m 'Add new feature'`.
4. Push to the branch: `git push origin feature-name`.
5. Open a pull request.

---

## 📬 Contact

For questions or suggestions:

* **Email:** [varadkulkarni172@gmail.com](mailto:varadkulkarni172@gmail.com)
* **Website:** [Varad Kulkarni's Portfolio](https://varad-kulkarni-website.vercel.app/)

---

## 📄 License

This project is licensed under the [MIT License](LICENSE).

---
>>>>>>> 2b47b033
<|MERGE_RESOLUTION|>--- conflicted
+++ resolved
@@ -1,217 +1,96 @@
-<<<<<<< HEAD
-Vvakya.ai - A Unified & Collaborative AI Research Generation Platform
+# Vvakya.ai - A Unified & Collaborative AI Research Generation Platform
+
 Vvakya.ai is a comprehensive AI-first research platform designed for researchers, developers, educators, and institutions. It redefines the research and publication workflow—from converting code into structured academic papers, to facilitating collaboration, citation management, multilingual support, and intelligent content generation.
-
-Core Features
-1. Code to Research Paper (Core Feature)
-Automatically convert GitHub repositories or codebases into structured research paper drafts. The engine intelligently extracts methodology, architecture, results, and can even generate visual assets using AI. Ideal for hackathons, engineering documentation, and academic submissions.
-
-2. AI Assistant
-A context-aware assistant guides users through:
-
-Drafting content section by section
-Refining writing style and tone
-Generating citations and summaries
-Translating and rephrasing content
-Creating images, charts, and illustrations from text
-3. Research Summarization
-Users can input URLs, PDFs, or raw text to:
-
-Extract abstracts and summaries
-Identify key insights and contributions
-Generate visual annotations
-Interact with content via a conversational interface
-4. Role-Based Collaborative Authoring
-Create multi-user paper workspaces with real-time editing and versioning. Roles include:
-
-Admin: Full control over paper and permissions
-Main Author: Editing and structuring responsibilities
-Reviewer: Commenting and suggesting edits
-Guest: Read-only or prompt-limited contribution
-5. Template and Prompt Library
-Non-technical users can generate academic content through guided workflows including:
-
-Blog post generation from technical input
-Research paper outlines from simple prompts
-Articles and literature reviews based on minimal input
-6. Citation Insertion
-Integrated search and auto-insertion of citations from:
-
-ArXiv
-CrossRef
-Semantic Scholar
-Google Scholar
-DOIs and BibTeX imports
-7. Multilingual Content Support
-Generate and translate research outputs in 25+ languages using context-aware translation aligned to academic standards.
-
-8. AI-Generated Visual Assets
-Convert paper content or custom prompts into:
-
-Architecture diagrams
-Flowcharts
-Visual abstracts
-Figures and tables
-9. Export Options
-Support for one-click export to:
-
-PDF (with configurable templates such as IEEE, ACM, etc.)
-DOCX (Microsoft Word)
-LaTeX (journal-ready)
-Markdown and HTML (for web publishing)
-10. Paper Organization and Management
-Use a custom folder structure in the left navigation bar to:
-
-Create and manage folders by topic or status
-Drag and drop paper drafts
-Filter and tag by author, date, type, or language
-Target Users
-Developers converting projects into publications
-Students writing theses and project reports
-Academics summarizing and reviewing papers
-Institutions managing collaborative research
-=======
-# AcademAI
-
-**Your AI-Powered Research Paper Generator**
-
-AcademAI-v2 is an innovative platform that leverages artificial intelligence to assist developers and researchers in generating well-structured research papers. By analyzing codebases from GitHub repositories, it produces drafts formatted in styles like IEEE, streamlining the documentation process for technical projects.
 
 ---
 
-## 🚀 Features
+## Core Features
 
-* **Dual Input Methods:**
+### 1. Code to Research Paper (Core Feature)
 
-  * **GitHub Repository Link:** Provide a link to your GitHub repository.
+Automatically convert GitHub repositories or codebases into structured research paper drafts. The engine intelligently extracts methodology, architecture, results, and can even generate visual assets using AI. Ideal for hackathons, engineering documentation, and academic submissions.
 
-* **Automated Paper Generation:**
+### 2. AI Assistant
 
-  * Parses codebases to extract meaningful insights.
-  * Generates research papers with human-like language and structure.
+A context-aware assistant guides users through:
 
-* **Standardized Formatting:**
+* Drafting content section by section
+* Refining writing style and tone
+* Generating citations and summaries
+* Translating and rephrasing content
+* Creating images, charts, and illustrations from text
 
-  * Outputs papers formatted according to IEEE standards.
-  * Plans to support additional formats like Springer in future versions.
+### 3. Research Summarization
 
-* **User-Friendly Interface:**
+Users can input URLs, PDFs, or raw text to:
 
-  * Intuitive frontend for easy navigation and interaction.
-  * Backend processes ensure accurate and efficient paper generation.
+* Extract abstracts and summaries
+* Identify key insights and contributions
+* Generate visual annotations
+* Interact with content via a conversational interface
+
+### 4. Role-Based Collaborative Authoring
+
+Create multi-user paper workspaces with real-time editing and versioning. Roles include:
+
+* Admin: Full control over paper and permissions
+* Main Author: Editing and structuring responsibilities
+* Reviewer: Commenting and suggesting edits
+* Guest: Read-only or prompt-limited contribution
+
+### 5. Template and Prompt Library
+
+Non-technical users can generate academic content through guided workflows including:
+
+* Blog post generation from technical input
+* Research paper outlines from simple prompts
+* Articles and literature reviews based on minimal input
+
+### 6. Citation Insertion
+
+Integrated search and auto-insertion of citations from:
+
+* ArXiv
+* CrossRef
+* Semantic Scholar
+* Google Scholar
+* DOIs and BibTeX imports
+
+### 7. Multilingual Content Support
+
+Generate and translate research outputs in 25+ languages using context-aware translation aligned to academic standards.
+
+### 8. AI-Generated Visual Assets
+
+Convert paper content or custom prompts into:
+
+* Architecture diagrams
+* Flowcharts
+* Visual abstracts
+* Figures and tables
+
+### 9. Export Options
+
+Support for one-click export to:
+
+* PDF (with configurable templates such as IEEE, ACM, etc.)
+* DOCX (Microsoft Word)
+* LaTeX (journal-ready)
+* Markdown and HTML (for web publishing)
+
+### 10. Paper Organization and Management
+
+Use a custom folder structure in the left navigation bar to:
+
+* Create and manage folders by topic or status
+* Drag and drop paper drafts
+* Filter and tag by author, date, type, or language
 
 ---
 
-## 🛠️ Tech Stack
+## Target Users
 
-* **Frontend:**
-
-  * Built with modern web technologies for a responsive user experience.
-
-* **Backend:**
-
-  * Developed using Python with frameworks such as Flask or FastAPI.
-  * Utilizes AI and NLP libraries to analyze code and generate content.
-
-* **AI & Machine Learning:**
-
-  * Employs models trained on technical documents to ensure coherent and relevant output.
-
----
-
-## 📦 Installation
-
-1. **Clone the Repository:**
-
-   ```bash
-   git clone https://github.com/varad-kulkarni172/AcademAI-v2.git
-   cd AcademAI-v2
-   ```
-
-2. **Set Up the Backend:(First install virtual environment / CUDA and then activate it)**
-
-   ```bash
-   cd backend
-   pip install -r requirements.txt
-   ```
-  
-3. **Run the Backend Server:**
-
-   ```bash
-   python app.py
-   ```
-
-4. **Set Up the Frontend:**
-
-   ```bash
-   cd ../frontend/my-research-generator
-   npm install
-   ```
-
-5. **Run the Frontend Application:**
-
-   ```bash
-   npm start
-   ```
-
-6. **Access the Application:**
-
-   * Open your browser and navigate to `http://localhost:3000`.
-
----
-
-## 📄 Usage
-
-1. **Choose Input Method:**
-
-   * Enter the URL of your GitHub repository.
-
-2. **Generate Paper:**
-
-   * Click on the "Generate" button.
-   * Wait for the AI to process your input and generate the paper.
-
-3. **Download Output:**
-
-   * Once generated, download the paper in your preferred format.
-
----
-
-## 🧪 Development Status
-
-* **Current Version:** Alpha - Lot of improvments to be done
-* **Upcoming Features:**
-
-  * Support for additional formatting styles (e.g., Springer).
-  * Enhanced AI models for more accurate content generation.
-  * Improved user interface and experience.
-
----
-
-## 🤝 Contributing
-
-Contributions are welcome! To contribute:
-
-1. Fork the repository.
-2. Create a new branch: `git checkout -b feature-name`.
-3. Make your changes and commit them: `git commit -m 'Add new feature'`.
-4. Push to the branch: `git push origin feature-name`.
-5. Open a pull request.
-
----
-
-## 📬 Contact
-
-For questions or suggestions:
-
-* **Email:** [varadkulkarni172@gmail.com](mailto:varadkulkarni172@gmail.com)
-* **Website:** [Varad Kulkarni's Portfolio](https://varad-kulkarni-website.vercel.app/)
-
----
-
-## 📄 License
-
-This project is licensed under the [MIT License](LICENSE).
-
----
->>>>>>> 2b47b033
+* Developers converting projects into publications
+* Students writing theses and project reports
+* Academics summarizing and reviewing papers
+* Institutions managing collaborative research